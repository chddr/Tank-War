package game_content;

import game_objects.Destructible;
import game_objects.map_objects.MapObject;
import game_objects.map_objects.impassables.Base;
import game_objects.map_objects.turf.Explosion;
import game_objects.movables.Bullet;
import game_objects.movables.Direction;
import game_objects.movables.EnemyTank;
import game_objects.movables.PlayerTank;
import javafx.scene.media.AudioClip;
import map_tools.Level;
import map_tools.Map;
import resources_classes.GameSound;

import javax.swing.*;
import java.awt.*;
import java.awt.event.KeyAdapter;
import java.awt.event.KeyEvent;
import java.util.ArrayList;
import java.util.LinkedList;
import java.util.List;

public class GameField extends JPanel implements Runnable {

	/**
	 * Scale (for resize)
	 */
	public static final int SCALE = 3;
	/**
	 * Size of the game map relative to the tile size. Actually its twice as small relative to the Tank because every map tile is divided into four destructible parts
	 */
	public static final int MAP_SIZE = 26;
	/**
	 * HOLY CONSTANT - Size of the one tile
	 */
	public static final int BYTE = 8 * SCALE;
	/**
	 * Dimensions of a game field (height and width are always equal)
	 */
	public static final int FIELD_DIMENSIONS = MAP_SIZE * BYTE;
	/**
	 * Delay in miliseconds
	 */
	public static final int DELAY = 20;
	/**
	 * How many frames it takes for tenth second to pass
	 */
	public static final int TENTH_OF_SECOND = 100 / DELAY;
	private List<Explosion> explosions;
	private List<EnemyTank> enemyTanks;
	private Base base;
	private Map map;
	private PlayerTank playerTank;
	private AudioClip battleMusic;
	private Thread animator;
	private GameFieldPanel gameFieldPanel;

<<<<<<< HEAD
	public GameField(Level level, GameWindow.GameFieldPanel gameFieldPanel) {
=======

	public GameField(Level level, GameFieldPanel gameFieldPanel) {
>>>>>>> 715c0e4e
		this.gameFieldPanel = gameFieldPanel;
		initGameField(level);
	}

	/**
	 * Initialization method
	 */
	private void initGameField(Level level) {
		setBackground(Color.BLACK);
		setPreferredSize(new Dimension(FIELD_DIMENSIONS, FIELD_DIMENSIONS));
		setFocusable(true);
<<<<<<< HEAD

=======
>>>>>>> 715c0e4e
		initMap(level);

	}

	private void initMap(Level level) {
		addKeyListener(new Adapter());
		map = Map.getLevelMap(level);
		base = map.getBase();
		playerTank = new PlayerTank(8 * BYTE, 24 * BYTE, Direction.NORTH);
		explosions = new LinkedList<>();
		enemyTanks = new LinkedList<>();
	}


	/**
	 * Overriden method. Used to start the Thread when it's added to the JFrame
	 */
	@Override
	public void addNotify() {
		super.addNotify();

		animator = new Thread(this);
		animator.start();
	}

	/**
	 * All actions that should be performed every game tick
	 */
	private void cycle() {
		checkWinCondtions();
		if (!checkWallCollisions()) {
			playerTank.move();
		}
		updateBullets();
		updateMap();
		//Synchronizing drawing because of buffering
		Toolkit.getDefaultToolkit().sync();
	}

	private void checkWinCondtions() {
		if(base.isDefeated()){
			gameFieldPanel.gameLost();
		}
	}

	private void updateMap() {
		map.removeIf(mapObject -> !mapObject.isVisible());
	}

	private void updateBullets() {
		List<Bullet> bullets = playerTank.getBullets();
		bullets.removeIf(bullet -> !bullet.isVisible());

		for (Bullet b : bullets) {
			Rectangle bBounds = b.getTheoreticalBounds();
			for (MapObject mo : map) {
				if (mo instanceof Destructible && bBounds.intersects(mo.getBounds())) {
					((Destructible) mo).destroy();
					b.destroy();
					explosions.add(b.getExplosion());
				}

			}
			for(EnemyTank eTank : enemyTanks) {

			}
			if (!this.getBounds().contains(bBounds))
				b.destroy();
			b.move();
		}

	}

	/**
	 * Checking collisions of tanks and other objects on the map
	 */
	private boolean checkWallCollisions() {
		Rectangle tBounds = playerTank.getTheoreticalBounds();
		for (MapObject mo : map) {
			if (mo.isCollidable() && tBounds.intersects(mo.getBounds()))
				return true;
		}
		return !this.getBounds().contains(tBounds);

	}

	@Override
	public void paintComponent(Graphics g) {
		super.paintComponent(g);

		drawTank(g);
		drawMapObjects(g);
		drawBullets(g);
		drawExplosion(g);
	}

	/**
	 * Draw bullets on graphics
	 *
	 * @param g Graphics we draw on
	 */
	private void drawBullets(Graphics g) {
		List<Bullet> bullets = playerTank.getBullets();
		for (Bullet b : bullets) {
			if (b.isVisible()) {
				g.drawImage(b.getImage(), b.getX(), b.getY(), this);
			}
		}
	}

	/**
	 * Draw player tank on graphics
	 *
	 * @param g Graphics we draw on
	 */
	private void drawTank(Graphics g) {
		g.drawImage(playerTank.getImage(), playerTank.getX(), playerTank.getY(), this);
	}

	/**
	 * Draw all objects that are on the map on graphics
	 *
	 * @param g Graphics we draw on
	 */
	private void drawMapObjects(Graphics g) {
		for (MapObject mo : map)
			if (mo.isVisible())
				g.drawImage(mo.getImage(), mo.getX(), mo.getY(), this);

	}

	/**
	 * Draw explosions on graphics
	 *
	 * @param g Graphics we draw on
	 */
	private void drawExplosion(Graphics g) {
		for (Explosion ex : explosions)
			if (ex.isVisible()) {
				g.drawImage(ex.getImage(), ex.getX(), ex.getY(), this);
				ex.cycle();
			}
		explosions.removeIf(explosion -> !explosion.isVisible());

	}

	/**
	 * Method for running the game in a thread for continuous and uninterrupted game performance. We use a while-loop to perform some actions specified in a cycle method and then repaint the whole game.
	 */
	@SuppressWarnings("InfiniteLoopStatement")
	@Override
	public void run() {

		long beforeTime, timeDiff, sleep;

		beforeTime = System.currentTimeMillis();

		while (true) {

			cycle();
			repaint();

			timeDiff = System.currentTimeMillis() - beforeTime;
			sleep = DELAY - timeDiff;

			if (sleep < 0) {
				sleep = 2;
			}

			try {
				Thread.sleep(sleep);
			} catch (InterruptedException e) {

				String msg = String.format("Thread interrupted: %s", e.getMessage());

				JOptionPane.showMessageDialog(this, msg, "Error",
						JOptionPane.ERROR_MESSAGE);
			}

			beforeTime = System.currentTimeMillis();
		}
	}

	public void musicPlay(){
		battleMusic = GameSound.getBattleMusicInstance();
		battleMusic.play();
	}

	public void musicStop(){
		if (battleMusic!=null)
			battleMusic.stop();
	}

	public AudioClip getBattleMusic(){
		return battleMusic;
	}

	private class Adapter extends KeyAdapter {

		@Override
		public void keyTyped(KeyEvent e) {
			playerTank.fire();
		}

		@Override
		public void keyPressed(KeyEvent e) {
			int key = e.getKeyCode();

			switch (key) {
				case KeyEvent.VK_LEFT:
					playerTank.changeDirection(Direction.WEST);
					break;
				case KeyEvent.VK_RIGHT:
					playerTank.changeDirection(Direction.EAST);
					break;
				case KeyEvent.VK_UP:
					playerTank.changeDirection(Direction.NORTH);
					break;
				case KeyEvent.VK_DOWN:
					playerTank.changeDirection(Direction.SOUTH);
					break;
			}
		}

		@Override
		public void keyReleased(KeyEvent e) {
			playerTank.keyReleased(e);
		}
	}
}<|MERGE_RESOLUTION|>--- conflicted
+++ resolved
@@ -56,12 +56,7 @@
 	private Thread animator;
 	private GameFieldPanel gameFieldPanel;
 
-<<<<<<< HEAD
-	public GameField(Level level, GameWindow.GameFieldPanel gameFieldPanel) {
-=======
-
 	public GameField(Level level, GameFieldPanel gameFieldPanel) {
->>>>>>> 715c0e4e
 		this.gameFieldPanel = gameFieldPanel;
 		initGameField(level);
 	}
@@ -73,10 +68,6 @@
 		setBackground(Color.BLACK);
 		setPreferredSize(new Dimension(FIELD_DIMENSIONS, FIELD_DIMENSIONS));
 		setFocusable(true);
-<<<<<<< HEAD
-
-=======
->>>>>>> 715c0e4e
 		initMap(level);
 
 	}
