package game_content;

import game_objects.Destructible;
import game_objects.map_objects.MapObject;
import game_objects.map_objects.impassables.Base;
import game_objects.map_objects.turf.Explosion;
import game_objects.movables.*;
import javafx.scene.media.AudioClip;
import map_tools.Level;
import map_tools.Map;
import resources_classes.GameSound;

import javax.swing.*;
import java.awt.*;
import java.awt.event.ActionEvent;
import java.awt.event.ActionListener;
import java.awt.event.KeyAdapter;
import java.awt.event.KeyEvent;
import java.util.LinkedList;
import java.util.List;

public class GameField extends JPanel implements Runnable {

	/**
	 * Scale (for resize)
	 */
	public static final int SCALE = 3;
	/**
	 * Size of the game map relative to the tile size. Actually its twice as small relative to the Tank because every map tile is divided into four destructible parts
	 */
	public static final int MAP_SIZE = 26;
	/**
	 * HOLY CONSTANT - Size of the one tile
	 */
	public static final int BYTE = 8 * SCALE;
	/**
	 * Dimensions of a game field (height and width are always equal)
	 */
	public static final int FIELD_DIMENSIONS = MAP_SIZE * BYTE;
	/**
	 * Delay in miliseconds
	 */
	public static final int DELAY = 20;
	/**
	 * How many frames it takes for tenth second to pass
	 */
	public static final int TENTH_OF_SECOND = 100 / DELAY;
	private List<Explosion> explosions;
	private List<Tank> tanks;
	private List<Bullet> bullets;
	private Base base;
	private Map map;
	private PlayerTank playerTank;
	
	private Thread animator;
	private GameFieldPanel gameFieldPanel;
	private Timer endTimer;

	public GameField(Level level, GameFieldPanel gameFieldPanel) {
		this.gameFieldPanel = gameFieldPanel;
		initGameField(level);
	}

	/**
	 * Initialization method
	 */
	private void initGameField(Level level) {
		setBackground(Color.BLACK);
		setPreferredSize(new Dimension(FIELD_DIMENSIONS, FIELD_DIMENSIONS));
		setFocusable(true);
		initMap(level);

	}

	private void initMap(Level level) {
		addKeyListener(new Adapter());
		map = Map.getLevelMap(level);
		base = map.getBase();
		playerTank = new PlayerTank(8 * BYTE, 24 * BYTE, Direction.NORTH);
		explosions = new LinkedList<>();
		tanks = new LinkedList<>();
		bullets = new LinkedList<>();
		tanks.add(playerTank);
		for (int i = 0; i < 3; i++) {
			tanks.add(new EnemyTank(i * BYTE * 12, 0, Direction.SOUTH));
		}
	}


	/**
	 * Overriden method. Used to start the Thread when it's added to the JFrame
	 */
	@Override
	public void addNotify() {
		super.addNotify();

		animator = new Thread(this);
		animator.start();
	}

	/**
	 * All actions that should be performed every game tick
	 */
	private void cycle() {
		checkWinCondtions();
		checkAllTanksCollision();
		updateBullets();
		//Synchronizing drawing because of buffering
		Toolkit.getDefaultToolkit().sync();
	}

<<<<<<< HEAD
	private void checkAllTanksCollision() {
		for (Tank t : tanks) {
			if (!checkWallCollisions(t) && !checkTankCollisions(t))
				t.move();
		}
	}

	/**
	 * Checking collisions of tanks with other tanks on the map
	 */
	private boolean checkTankCollisions(Tank tank) {
		Rectangle tBounds = tank.getTheoreticalBounds();
		for (Tank t: tanks ) {
			if(t!=tank && tBounds.intersects(t.getBounds()))
				return true;
		}
		return false;
	}

	/**
	 * Checking collisions of tanks with other objects on the map
	 */
	private boolean checkWallCollisions(Tank tank) {
		Rectangle tBounds = tank.getTheoreticalBounds();
		for (MapObject mo : map) {
			if (mo.isCollidable() && tBounds.intersects(mo.getBounds()))
				return true;
		}
		return !this.getBounds().contains(tBounds);

	}

	private void checkWinCondtions() {
		if (base.isDefeated()) {
			gameFieldPanel.gameLost();
			Thread.currentThread().stop();
=======
	//Timer must be initialized only one time or duplicate menu appears
	private void checkWinCondtions() {
		if(base.isDefeated() && endTimer==null){
			endTimer = new Timer(3000, new ActionListener() {
				@Override
				public void actionPerformed(ActionEvent e) {
					gameFieldPanel.gameLost();
					Thread.currentThread().stop();
				}
			});
			endTimer.setRepeats(false);
			endTimer.start();
>>>>>>> 9032f9e3
		}
	}

	private void updateBullets() {
		bullets = new LinkedList<>();
		for(Tank t : tanks) {
			t.getBullets().removeIf(bullet -> !bullet.isVisible());
			bullets.addAll(t.getBullets());
		}
		for (Bullet b : bullets) {
			Rectangle bBounds = b.getTheoreticalBounds();
			for (Bullet b1 : bullets) {
				if(b!=b1 && bBounds.intersects(b1.getBounds())) {
					b.destroy();
					b1.destroy();
					explosions.add(b.getExplosion());
					explosions.add(b1.getExplosion());
				}
			}
			for (MapObject mo : map) {
				if (mo instanceof Destructible && bBounds.intersects(mo.getBounds())) {
					((Destructible) mo).destroy();
					b.destroy();
					explosions.add(b.getExplosion());
				}

			}
			for (Tank t : tanks) {
				if (bBounds.intersects(t.getBounds())) {
					t.destroy();
					b.destroy();
					explosions.add(b.getExplosion());
				}
			}
			if (!this.getBounds().contains(bBounds))
				b.destroy();
			b.move();
		}

	}

	@Override
	public void paintComponent(Graphics g) {
		super.paintComponent(g);

		drawTanks(g);
		drawMapObjects(g);
		drawBullets(g);
		drawExplosion(g);
	}

	/**
	 * Draw bullets on graphics
	 *
	 * @param g Graphics we draw on
	 */
	private void drawBullets(Graphics g) {
		for (Bullet b : bullets) {
			if (b.isVisible()) {
				g.drawImage(b.getImage(), b.getX(), b.getY(), this);
			}
		}
	}

	/**
	 * Draw player tank on graphics
	 *
	 * @param g Graphics we draw on
	 */
	private void drawTanks(Graphics g) {
		tanks.removeIf(enemyTank -> !enemyTank.isVisible());
//		g.drawImage(playerTank.getImage(), playerTank.getX(), playerTank.getY(), this);
		for (Tank tank : tanks) {
			g.drawImage(tank.getImage(), tank.getX(), tank.getY(), this);
		}
	}

	/**
	 * Draw all objects that are on the map on graphics
	 *
	 * @param g Graphics we draw on
	 */
	private void drawMapObjects(Graphics g) {
		map.removeIf(mapObject -> !mapObject.isVisible());
		for (MapObject mo : map)
			if (mo.isVisible())
				g.drawImage(mo.getImage(), mo.getX(), mo.getY(), this);

	}

	/**
	 * Draw explosions on graphics
	 *
	 * @param g Graphics we draw on
	 */
	private void drawExplosion(Graphics g) {
		explosions.removeIf(explosion -> !explosion.isVisible());
		for (Explosion ex : explosions) {
			g.drawImage(ex.getImage(), ex.getX(), ex.getY(), this);
			ex.cycle();
		}
	}

	/**
	 * Method for running the game in a thread for continuous and uninterrupted game performance. We use a while-loop to perform some actions specified in a cycle method and then repaint the whole game.
	 */
	@SuppressWarnings("InfiniteLoopStatement")
	@Override
	public void run() {

		long beforeTime, timeDiff, sleep;

		beforeTime = System.currentTimeMillis();

		while (true) {

			cycle();
			repaint();

			timeDiff = System.currentTimeMillis() - beforeTime;
			sleep = DELAY - timeDiff;

			if (sleep < 0) {
				sleep = 2;
			}

			try {
				Thread.sleep(sleep);
			} catch (InterruptedException e) {

				String msg = String.format("Thread interrupted: %s", e.getMessage());

				JOptionPane.showMessageDialog(this, msg, "Error",
						JOptionPane.ERROR_MESSAGE);
			}

			beforeTime = System.currentTimeMillis();
		}
	}
	
	private class Adapter extends KeyAdapter {

		@Override
		public void keyTyped(KeyEvent e) {
			playerTank.fire();
		}

		@Override
		public void keyPressed(KeyEvent e) {
			int key = e.getKeyCode();

			switch (key) {
				case KeyEvent.VK_LEFT:
					playerTank.changeDirection(Direction.WEST);
					break;
				case KeyEvent.VK_RIGHT:
					playerTank.changeDirection(Direction.EAST);
					break;
				case KeyEvent.VK_UP:
					playerTank.changeDirection(Direction.NORTH);
					break;
				case KeyEvent.VK_DOWN:
					playerTank.changeDirection(Direction.SOUTH);
					break;
			}
		}

		@Override
		public void keyReleased(KeyEvent e) {
			playerTank.keyReleased(e);
		}
	}
}<|MERGE_RESOLUTION|>--- conflicted
+++ resolved
@@ -109,7 +109,6 @@
 		Toolkit.getDefaultToolkit().sync();
 	}
 
-<<<<<<< HEAD
 	private void checkAllTanksCollision() {
 		for (Tank t : tanks) {
 			if (!checkWallCollisions(t) && !checkTankCollisions(t))
@@ -142,11 +141,6 @@
 
 	}
 
-	private void checkWinCondtions() {
-		if (base.isDefeated()) {
-			gameFieldPanel.gameLost();
-			Thread.currentThread().stop();
-=======
 	//Timer must be initialized only one time or duplicate menu appears
 	private void checkWinCondtions() {
 		if(base.isDefeated() && endTimer==null){
@@ -159,7 +153,6 @@
 			});
 			endTimer.setRepeats(false);
 			endTimer.start();
->>>>>>> 9032f9e3
 		}
 	}
 
