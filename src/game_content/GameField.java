package game_content;

import game_objects.Destructible;
import game_objects.map_objects.MapObject;
import game_objects.map_objects.impassables.Base;
import game_objects.map_objects.turf.Explosion;
import game_objects.movables.Bullet;
import game_objects.movables.Direction;
import game_objects.movables.EnemyTank;
import game_objects.movables.PlayerTank;
import javafx.scene.media.AudioClip;
import map_tools.Level;
import map_tools.Map;
import resources_classes.GameSound;

import javax.swing.*;
import java.awt.*;
import java.awt.event.KeyAdapter;
import java.awt.event.KeyEvent;
import java.util.ArrayList;
import java.util.LinkedList;
import java.util.List;

public class GameField extends JPanel implements Runnable {

	/**
	 * Scale (for resize)
	 */
	public static final int SCALE = 3;
	/**
	 * Size of the game map relative to the tile size. Actually its twice as small relative to the Tank because every map tile is divided into four destructible parts
	 */
	public static final int MAP_SIZE = 26;
	/**
	 * HOLY CONSTANT - Size of the one tile
	 */
	public static final int BYTE = 8 * SCALE;
	/**
	 * Dimensions of a game field (height and width are always equal)
	 */
	public static final int FIELD_DIMENSIONS = MAP_SIZE * BYTE;
	/**
	 * Delay in miliseconds
	 */
	public static final int DELAY = 20;
	/**
	 * How many frames it takes for tenth second to pass
	 */
	public static final int TENTH_OF_SECOND = 100 / DELAY;
	private List<Explosion> explosions;
	private List<EnemyTank> enemyTanks;
	private Base base;
	private Map map;
<<<<<<< HEAD
	private Tank tank;
=======
	private PlayerTank playerTank;
	private AudioClip battleMusic;
>>>>>>> 4a4e8773
	private Thread animator;
	private GameFieldPanel gameFieldPanel;

	public GameField(Level level, GameFieldPanel gameFieldPanel) {
		this.gameFieldPanel = gameFieldPanel;
		initGameField(level);
	}

	/**
	 * Initialization method
	 */
	private void initGameField(Level level) {
		setBackground(Color.BLACK);
		setPreferredSize(new Dimension(FIELD_DIMENSIONS, FIELD_DIMENSIONS));
		setFocusable(true);
		initMap(level);

	}

	private void initMap(Level level) {
		addKeyListener(new Adapter());
		map = Map.getLevelMap(level);
		base = map.getBase();
		playerTank = new PlayerTank(8 * BYTE, 24 * BYTE, Direction.NORTH);
		explosions = new LinkedList<>();
		enemyTanks = new LinkedList<>();
	}


	/**
	 * Overriden method. Used to start the Thread when it's added to the JFrame
	 */
	@Override
	public void addNotify() {
		super.addNotify();

		animator = new Thread(this);
		animator.start();
	}

	/**
	 * All actions that should be performed every game tick
	 */
	private void cycle() {
		checkWinCondtions();
		if (!checkWallCollisions()) {
			playerTank.move();
		}
		updateBullets();
		updateMap();
		//Synchronizing drawing because of buffering
		Toolkit.getDefaultToolkit().sync();
	}

	private void checkWinCondtions() {
		if(base.isDefeated()){
			gameFieldPanel.gameLost();
		}
	}

	private void updateMap() {
		map.removeIf(mapObject -> !mapObject.isVisible());
	}

	private void updateBullets() {
		List<Bullet> bullets = playerTank.getBullets();
		bullets.removeIf(bullet -> !bullet.isVisible());

		for (Bullet b : bullets) {
			Rectangle bBounds = b.getTheoreticalBounds();
			for (MapObject mo : map) {
				if (mo instanceof Destructible && bBounds.intersects(mo.getBounds())) {
					((Destructible) mo).destroy();
					b.destroy();
					explosions.add(b.getExplosion());
				}

			}
			for(EnemyTank eTank : enemyTanks) {

			}
			if (!this.getBounds().contains(bBounds))
				b.destroy();
			b.move();
		}

	}

	/**
	 * Checking collisions of tanks and other objects on the map
	 */
	private boolean checkWallCollisions() {
		Rectangle tBounds = playerTank.getTheoreticalBounds();
		for (MapObject mo : map) {
			if (mo.isCollidable() && tBounds.intersects(mo.getBounds()))
				return true;
		}
		return !this.getBounds().contains(tBounds);

	}

	@Override
	public void paintComponent(Graphics g) {
		super.paintComponent(g);

		drawTank(g);
		drawMapObjects(g);
		drawBullets(g);
		drawExplosion(g);
	}

	/**
	 * Draw bullets on graphics
	 *
	 * @param g Graphics we draw on
	 */
	private void drawBullets(Graphics g) {
		List<Bullet> bullets = playerTank.getBullets();
		for (Bullet b : bullets) {
			if (b.isVisible()) {
				g.drawImage(b.getImage(), b.getX(), b.getY(), this);
			}
		}
	}

	/**
	 * Draw player tank on graphics
	 *
	 * @param g Graphics we draw on
	 */
	private void drawTank(Graphics g) {
		g.drawImage(playerTank.getImage(), playerTank.getX(), playerTank.getY(), this);
	}

	/**
	 * Draw all objects that are on the map on graphics
	 *
	 * @param g Graphics we draw on
	 */
	private void drawMapObjects(Graphics g) {
		for (MapObject mo : map)
			if (mo.isVisible())
				g.drawImage(mo.getImage(), mo.getX(), mo.getY(), this);

	}

	/**
	 * Draw explosions on graphics
	 *
	 * @param g Graphics we draw on
	 */
	private void drawExplosion(Graphics g) {
		for (Explosion ex : explosions)
			if (ex.isVisible()) {
				g.drawImage(ex.getImage(), ex.getX(), ex.getY(), this);
				ex.cycle();
			}
		explosions.removeIf(explosion -> !explosion.isVisible());

	}

	/**
	 * Method for running the game in a thread for continuous and uninterrupted game performance. We use a while-loop to perform some actions specified in a cycle method and then repaint the whole game.
	 */
	@SuppressWarnings("InfiniteLoopStatement")
	@Override
	public void run() {

		long beforeTime, timeDiff, sleep;

		beforeTime = System.currentTimeMillis();

		while (true) {

			cycle();
			repaint();

			timeDiff = System.currentTimeMillis() - beforeTime;
			sleep = DELAY - timeDiff;

			if (sleep < 0) {
				sleep = 2;
			}

			try {
				Thread.sleep(sleep);
			} catch (InterruptedException e) {

				String msg = String.format("Thread interrupted: %s", e.getMessage());

				JOptionPane.showMessageDialog(this, msg, "Error",
						JOptionPane.ERROR_MESSAGE);
			}

			beforeTime = System.currentTimeMillis();
		}
	}


	private class Adapter extends KeyAdapter {

		@Override
		public void keyTyped(KeyEvent e) {
			playerTank.fire();
		}

		@Override
		public void keyPressed(KeyEvent e) {
			int key = e.getKeyCode();

			switch (key) {
				case KeyEvent.VK_LEFT:
					playerTank.changeDirection(Direction.WEST);
					break;
				case KeyEvent.VK_RIGHT:
					playerTank.changeDirection(Direction.EAST);
					break;
				case KeyEvent.VK_UP:
					playerTank.changeDirection(Direction.NORTH);
					break;
				case KeyEvent.VK_DOWN:
					playerTank.changeDirection(Direction.SOUTH);
					break;
			}
		}

		@Override
		public void keyReleased(KeyEvent e) {
			playerTank.keyReleased(e);
		}
	}
}<|MERGE_RESOLUTION|>--- conflicted
+++ resolved
@@ -51,12 +51,10 @@
 	private List<EnemyTank> enemyTanks;
 	private Base base;
 	private Map map;
-<<<<<<< HEAD
+
 	private Tank tank;
-=======
 	private PlayerTank playerTank;
-	private AudioClip battleMusic;
->>>>>>> 4a4e8773
+	
 	private Thread animator;
 	private GameFieldPanel gameFieldPanel;
 
