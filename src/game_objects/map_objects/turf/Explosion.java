--- conflicted
+++ resolved
@@ -23,12 +23,8 @@
 	}
 
 	public void cycle() {
-<<<<<<< HEAD
 		AudioClip explosionSound = GameSound.getExplosionSoundInstance();
-		if(i== DELAY *1) {
-=======
-		if(i== DELAY ) {
->>>>>>> bcfa7984
+		if(i == DELAY ) {
 			loadImage("resources/sprites/map/explosion2.png");
 			explosionSound.play();
 		} else if(i== DELAY *2) {
