package resources_classes;

import javafx.scene.media.AudioClip;
import java.nio.file.Paths;
import java.util.Random;

public class GameSound{

    public static final String[] battleMusicPath = {
            "resources/music/battle/jojo_op1_8bit.mp3",
            "resources/music/battle/jojo_op2_8bit.mp3",
            "resources/music/battle/jojo_op3_8bit.mp3",
            "resources/music/battle/octopath_traveler_8bit.mp3",
            "resources/music/battle/megalovania_8bit.mp3"

    };

    public static final String[] menuMusicPath = {
            "resources/music/menu/six_days_war.mp3",
            "resources/music/menu/paint_it_black.mp3",
            "resources/music/menu/i'm nuclear.mp3",
<<<<<<< HEAD
            "resources/music/menu/waste_land.mp3"
=======
            "resources/music/menu/2+2.mp3"
>>>>>>> 2da5c86b
    };

    public static final Random random = new Random();
    private static String lastBattleMusic;
    private static String lastMenuMusic;

    public static AudioClip getMenuMusicInstance(){
        String nextMusic = "";
        do {
            nextMusic = menuMusicPath[random.nextInt(menuMusicPath.length)];
        } while (nextMusic.equals(lastMenuMusic));
        lastMenuMusic = nextMusic;
        return new AudioClip(Paths.get(nextMusic).toUri().toString());
    }

    public static AudioClip getBattleMusicInstance(){
        String nextMusic = "";
        do {
            nextMusic = battleMusicPath[random.nextInt(battleMusicPath.length)];
        } while (nextMusic.equals(lastBattleMusic));
        lastBattleMusic = nextMusic;
        return new AudioClip(Paths.get(nextMusic).toUri().toString());
    }

    public static AudioClip getStopTimeSoundInstance(){
        return new AudioClip(Paths.get("resources/music/sounds/ZA_WARUDO.mp3").toUri().toString());
    }

    public static AudioClip getExplosionSoundInstance(){
        return new AudioClip(Paths.get("resources/music/sounds/explosion.wav").toUri().toString());
    }

}<|MERGE_RESOLUTION|>--- conflicted
+++ resolved
@@ -19,11 +19,8 @@
             "resources/music/menu/six_days_war.mp3",
             "resources/music/menu/paint_it_black.mp3",
             "resources/music/menu/i'm nuclear.mp3",
-<<<<<<< HEAD
             "resources/music/menu/waste_land.mp3"
-=======
             "resources/music/menu/2+2.mp3"
->>>>>>> 2da5c86b
     };
 
     public static final Random random = new Random();
